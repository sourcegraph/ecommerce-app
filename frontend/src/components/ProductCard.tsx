import {
  Badge,
  Box,
  Button,
  Flex,
  Icon,
  Image,
  LinkBox,
  LinkOverlay,
  Skeleton,
  Text,
  useToast,
} from "@chakra-ui/react";
import { BsHeart as HeartIcon, BsHeartFill as HeartIconFill } from "react-icons/bs";
import { FaShoppingCart } from "react-icons/fa";
import { Link as RouterLink } from "react-router-dom";
import { useGlobalContext } from "../context/useGlobalContext";
import MUIRating from "./MUI/MUIRating";
import MotionBox from "./MotionBox";
import { DeliveryOptionsSummary } from "./Delivery";
import MoneyDisplay from "./MoneyDisplay";
import { useState } from "react";
import { ProductType, getImageUrl } from "../context/GlobalState";

type Props = {
  product: ProductType;
  className?: string;
};

const ProductCard = ({ product }: Props) => {
  const { addToCart, toggleSaved } = useGlobalContext();
  const toast = useToast();
  const [imgLoaded, setImgLoaded] = useState(false);

  const isWithinRange = (item: number) => {
    const nums = [1, 4, 7, 10, 12, 16, 19];
    return nums.includes(item);
  };

  return (
    <MotionBox
      as="article"
      h="420px"
      w="100%"
      maxW="280px"
      opacity={0}
      // animation
      initial={{ opacity: 0 }}
      animate={{ opacity: 1, transition: { duration: 0.3 } }}
      layout
      transition={{
        type: "spring",
        stiffness: 600,
        damping: 30,
      }}
    >
      <MotionBox
        as={LinkBox}
        display="flex"
        flexDirection="column"
        h="100%"
        className="product-card"
        data-testid="product-card"
        p={{ base: 2, sm: 3 }}
        rounded="md"
        border="none"
        _hover={{
          ".product-title": {
            color: "appBlue.600",
          },
          ".btn": {
            opacity: 1,
          },
          ".btn:disabled": {
            opacity: 0.4,
          },
        }}
        transition="all 0.2s ease"
        // animation
        exit={{ opacity: 0 }}
      >
        <Skeleton isLoaded={imgLoaded} w="140px" h="140px" m="auto">
          <Image
            src={getImageUrl(product)}
            className="image"
            onLoad={() => setImgLoaded(true)}
            w="100%"
            h="100%"
            objectFit="contain"
            bg="white"
            borderRadius="md"
            style={{ backgroundColor: 'white' }}
          />
        </Skeleton>
        <LinkOverlay
          as={RouterLink}
          to={`/products/${product.id}`}
          className="product-title"
        >
          <Flex direction="column" minH="84px" justify="center">
            <Text mt={2} fontSize="sm" fontWeight="medium" lineHeight="short" data-testid="product-title">
              {product.title}
            </Text>
          </Flex>
        </LinkOverlay>
        <Box>
          <Flex align="center" justify="space-between" h="38px">
<<<<<<< HEAD
            <MoneyDisplay
              money={product.money}
              fallbackAmount={+product.price}
              fontSize="xl"
              fontWeight="bold"
              color="appBlue.600"
            />
=======
            <Text fontSize="xl" fontWeight="bold" color="appBlue.600" data-testid="product-price">
              ${product.price}{" "}
              <Box
                as="span"
                textDecoration="line-through"
                color="blackAlpha.500"
                fontSize="md"
              >
                {isWithinRange(+product.id) ? +product.price * 2 : null}
              </Box>
            </Text>
>>>>>>> 2f65734b
            <Badge colorScheme="green">
              {isWithinRange(+product.id) ? "-50%" : null}
            </Badge>
          </Flex>
          <Flex align="center" minH="18px">
            <DeliveryOptionsSummary summary={product.delivery_summary} />
          </Flex>
          <Flex mt={1} align="center" justify="space-between" flexWrap="wrap">
            <Flex align="center">
              <MUIRating
                name="read-only-stars"
                value={isWithinRange(+product.id) ? 4.7 : 4.1}
                precision={0.1}
                size="small"
                readOnly
              />
              <Text ml={1} fontSize="sm">
                {isWithinRange(+product.id) ? "4.7" : "4.1"}
              </Text>
            </Flex>
            <Button
              opacity={product.isSaved ? 1 : { base: 1, sm: 0 }}
              className="btn"
              data-testid="save-button"
              aria-pressed={product.isSaved}
              aria-label={product.isSaved ? "Unsave" : "Save"}
              colorScheme="appBlue"
              variant="outline"
              height={9}
              minW={9}
              w={9}
              fontSize="lg"
              px={2}
              borderRadius="full"
              border={product.isSaved ? "none" : "1px solid"}
              onClick={() => {
                toast({
                  title: product.isSaved
                    ? "Product successfully removed from your saved items"
                    : "Product successfully added to your saved items",
                  status: "success",
                  duration: 1500,
                  isClosable: true,
                });
                toggleSaved(product.id);
              }}
            >
              {product.isSaved ? <HeartIconFill /> : <HeartIcon />}
            </Button>
          </Flex>
        </Box>
        <Button
          opacity={{ base: 1, sm: 0 }}
          className="btn"
          data-testid="add-to-cart"
          mt={3}
          colorScheme="red"
          variant="outline"
          fontSize="sm"
          onClick={() => {
            addToCart(product);
          }}
          isDisabled={product.inCart === true}
        >
          <Icon as={FaShoppingCart} mr={4} />
          {product.inCart === true ? "Added to Cart" : "Add to Cart"}
        </Button>
      </MotionBox>
    </MotionBox>
  );
};

export default ProductCard;<|MERGE_RESOLUTION|>--- conflicted
+++ resolved
@@ -105,15 +105,6 @@
         </LinkOverlay>
         <Box>
           <Flex align="center" justify="space-between" h="38px">
-<<<<<<< HEAD
-            <MoneyDisplay
-              money={product.money}
-              fallbackAmount={+product.price}
-              fontSize="xl"
-              fontWeight="bold"
-              color="appBlue.600"
-            />
-=======
             <Text fontSize="xl" fontWeight="bold" color="appBlue.600" data-testid="product-price">
               ${product.price}{" "}
               <Box
@@ -125,7 +116,6 @@
                 {isWithinRange(+product.id) ? +product.price * 2 : null}
               </Box>
             </Text>
->>>>>>> 2f65734b
             <Badge colorScheme="green">
               {isWithinRange(+product.id) ? "-50%" : null}
             </Badge>
